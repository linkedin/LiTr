/*
 * Copyright 2022 LinkedIn Corporation
 * All Rights Reserved.
 *
 * Licensed under the BSD 2-Clause License (the "License").  See License in the project root for
 * license information.
 */
package com.linkedin.android.litr.render

import com.linkedin.android.litr.codec.Frame
import java.lang.IllegalArgumentException

/**
 * Simple implementation of [AudioProcessor] that duplicates a source frame into target frame.
 */

internal class PassthroughAudioProcessor : AudioProcessor {

    override fun processFrame(sourceFrame: Frame, targetFrame: Frame) {
        if (sourceFrame.buffer != null && targetFrame.buffer != null) {
            targetFrame.buffer.put(sourceFrame.buffer)
            targetFrame.buffer.flip()

<<<<<<< HEAD
            targetFrame.bufferInfo.set(
                0,
                sourceFrame.bufferInfo.size,
                sourceFrame.bufferInfo.presentationTimeUs,
                sourceFrame.bufferInfo.flags
            )
        } else {
            throw IllegalArgumentException("Source or target frame doesn't have a buffer, cannot process it!")
        }
=======
            val bufferInfo = MediaCodec.BufferInfo().apply {
                offset = 0
                size = frame.bufferInfo.size
                presentationTimeUs = frame.bufferInfo.presentationTimeUs
                flags = frame.bufferInfo.flags
            }

            Frame(frame.tag, buffer, bufferInfo)
        } ?: throw IllegalArgumentException("Frame doesn't have a buffer, cannot process it!")
>>>>>>> c0c64747
    }

    override fun release() {}
}<|MERGE_RESOLUTION|>--- conflicted
+++ resolved
@@ -21,27 +21,15 @@
             targetFrame.buffer.put(sourceFrame.buffer)
             targetFrame.buffer.flip()
 
-<<<<<<< HEAD
-            targetFrame.bufferInfo.set(
-                0,
-                sourceFrame.bufferInfo.size,
-                sourceFrame.bufferInfo.presentationTimeUs,
-                sourceFrame.bufferInfo.flags
-            )
+            targetFrame.bufferInfo.apply {
+                offset = 0
+                size = sourceFrame.bufferInfo.size
+                presentationTimeUs = sourceFrame.bufferInfo.presentationTimeUs
+                flags = sourceFrame.bufferInfo.flags
+            }
         } else {
             throw IllegalArgumentException("Source or target frame doesn't have a buffer, cannot process it!")
         }
-=======
-            val bufferInfo = MediaCodec.BufferInfo().apply {
-                offset = 0
-                size = frame.bufferInfo.size
-                presentationTimeUs = frame.bufferInfo.presentationTimeUs
-                flags = frame.bufferInfo.flags
-            }
-
-            Frame(frame.tag, buffer, bufferInfo)
-        } ?: throw IllegalArgumentException("Frame doesn't have a buffer, cannot process it!")
->>>>>>> c0c64747
     }
 
     override fun release() {}
