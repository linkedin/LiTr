--- conflicted
+++ resolved
@@ -32,16 +32,15 @@
         checkReleaseBuilds false
     }
 
-<<<<<<< HEAD
+    kotlinOptions {
+        freeCompilerArgs += "-Xopt-in=kotlin.RequiresOptIn"
+    }
+
     externalNativeBuild {
         cmake {
             path file('src/main/cpp/CMakeLists.txt')
             version '3.10.2'
         }
-=======
-    kotlinOptions {
-        freeCompilerArgs += "-Xopt-in=kotlin.RequiresOptIn"
->>>>>>> 742ea091
     }
 }
 
